--- conflicted
+++ resolved
@@ -35,13 +35,9 @@
 macro_rules! arrow {
     [$x:expr] => ($x);
     [$x:expr, $($xs:expr),*] => (
-<<<<<<< HEAD
-        $crate::Type::arrow($x, arrow!($($xs),+),)
-=======
         match ($x, arrow![$($xs),+]) {
-            (arg, ret) => $crate::Type::Arrow(Box::new($crate::Arrow { arg, ret }))
+            (arg, ret) => $crate::Type::arrow(arg, ret)
         }
->>>>>>> 27938a1f
     );
     [$x:expr, $($xs:expr,)*] => (arrow![$x, $($xs),*])
 }
